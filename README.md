--- conflicted
+++ resolved
@@ -14,23 +14,13 @@
 ```
 
 ## Contents
-<<<<<<< HEAD
 - [Overview](#overview)
 - [Loading, converting and saving <a name="loading"></a>](#loading-converting-and-saving)
 - [Chaining transformations](#chaining-transformations)
 - [Applying transformations](#applying-transformations)
 - [More examples](#more-examples)
 - [Further reading](#further-reading)
-=======
-- [Regtools](#regtools)
-  - [Contents](#contents)
-  - [Overview](#overview)
-  - [Loading, converting and saving <a name="loading"></a>](#loading-converting-and-saving)
-  - [Chaining transformations](#chaining-transformations)
-  - [Applying transformations](#applying-transformations)
-  - [More examples](#more-examples)
-  - [Further reading](#further-reading)
->>>>>>> 003f5231
+
 
 ## Overview
 The following three classes are provided: 
